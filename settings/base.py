# This is your project's main settings file that can be committed to your
# repo. If you need to override a setting locally, use settings_local.py

from funfactory.settings_base import *
from settings.dns import *


# Bundles is a dictionary of two dictionaries, css and js, which list css files
# and js files that can be bundled together by the minify app.
MINIFY_BUNDLES = {
    'css': {
        'example_css': (
            'css/examples/main.css',
        ),
        'example_mobile_css': (
            'css/examples/mobile.css',
        ),
    },
    'js': {
        'example_js': (
            'js/examples/libs/jquery-1.4.4.min.js',
            'js/examples/libs/jquery.cookie.js',
            'js/examples/init.js',
        ),
    }
}


INSTALLED_APPS = list(INSTALLED_APPS) + [
    # Example code. Can (and should) be removed for actual projects.
    #'examples',
    'django.contrib.sessions',
    'django.contrib.auth',
    'django.contrib.contenttypes',
    'django.contrib.admin',
    'django_nose',
    #'piston',
    #'south',
    'systems',
    'mdns',
    'mdns.migrate',
    'user_systems',
    'build',
    #'dhcp',
    'truth',
    'api',
    'api_v2',
    'reports',
    'mozdns',
    'base',
    'base.mozdns',
    'core',
    'core.site',
    'core.vlan',
    'core.network',
    'core.range',
    'core.build',
    'core.lib',
    'core.interface',
    'core.interface.static_intr',
    'core.search',
<<<<<<< HEAD
    'core.lib',
=======
    'core.bulk_change',
>>>>>>> c173f881
    'mozdns',
    'mozdns.address_record',
    'mozdns.cname',
    'mozdns.domain',
    'mozdns.ip',
    'mozdns.mx',
    'mozdns.nameserver',
    'mozdns.ptr',
    'mozdns.soa',
    'mozdns.sshfp',
    'mozdns.srv',
    'mozdns.txt',
    'mozdns.view',
    'mozdns.mozbind',
    'debug_toolbar',
    'tastypie',
    'tastytools',
]


# Because Jinja2 is the default template loader, add any non-Jinja templated
# apps here:
JINGO_EXCLUDE_APPS = [
    'build',
    'admin',
    'user_systems',
    'debug_toolbar',
    'tastytools',
]

DJANGO_TEMPLATE_APPS = [
    'admin',
    'build',
    'user_systems',
    ]
# Tells the extract script what files to look for L10n in and what function
# handles the extraction. The Tower library expects this.

# # Use this if you have localizable HTML files:
# DOMAIN_METHODS['lhtml'] = [
#    ('**/templates/**.lhtml',
#        'tower.management.commands.extract.extract_tower_template'),
# ]

# # Use this if you have localizable HTML files:
# DOMAIN_METHODS['javascript'] = [
#    # Make sure that this won't pull in strings from external libraries you
#    # may use.
#    ('media/js/**.js', 'javascript'),
# ]

LOGGING = dict(loggers=dict(playdoh = {'level': logging.INFO}))
AUTH_PROFILE_MODULE = 'systems.UserProfile'
AUTHENTICATION_BACKENDS = (
        'middleware.restrict_by_api_token.RestrictByToken',
        'django.contrib.auth.backends.RemoteUserBackend',
)
AUTH_PROFILE_MODULE = "systems.UserProfile"
PISTON_IGNORE_DUPE_MODELS = True

ROOT_URLCONF = 'mozilla_inventory.urls'
#TEST_RUNNER = 'django_nose.NoseTestSuiteRunner'


#########################################################
#                   MOZ DNS                             #
#########################################################

MOZDNS_BASE_URL = "/mozdns"
CORE_BASE_URL = "/core"
JINJA_CONFIG = {'autoescape': False}
DEBUG_TOOLBAR_PANELS = (
    'debug_toolbar.panels.version.VersionDebugPanel',
    'debug_toolbar.panels.timer.TimerDebugPanel',
    'debug_toolbar.panels.settings_vars.SettingsVarsDebugPanel',
    'debug_toolbar.panels.headers.HeaderDebugPanel',
    'debug_toolbar.panels.request_vars.RequestVarsDebugPanel',
    'debug_toolbar.panels.template.TemplateDebugPanel',
    'debug_toolbar.panels.sql.SQLDebugPanel',
    'debug_toolbar.panels.signals.SignalDebugPanel',
    'debug_toolbar.panels.logger.LoggingPanel',
)
MIDDLEWARE_CLASSES = (
    'django.contrib.sessions.middleware.SessionMiddleware',
    'django.contrib.messages.middleware.MessageMiddleware',
    'debug_toolbar.middleware.DebugToolbarMiddleware',
)

INTERNAL_IPS = ('127.0.0.1','10.22.74.139','10.250.2.54')

def custom_show_toolbar(request):
    return True # Always show toolbar, for example purposes only.

DEBUG_TOOLBAR_CONFIG = {
    'INTERCEPT_REDIRECTS': False,
    'SHOW_TOOLBAR_CALLBACK': custom_show_toolbar,
    'HIDE_DJANGO_SQL': False,
    'TAG': 'div',
    'ENABLE_STACKTRACES' : True,
}

#############################################################
#                       MOZ DNS                             #
#############################################################
MOZDNS_BASE_URL = "/mozdns"
CORE_BASE_URL = "/core"
ROOT_URLCONF = 'inventory.urls'<|MERGE_RESOLUTION|>--- conflicted
+++ resolved
@@ -59,11 +59,8 @@
     'core.interface',
     'core.interface.static_intr',
     'core.search',
-<<<<<<< HEAD
     'core.lib',
-=======
     'core.bulk_change',
->>>>>>> c173f881
     'mozdns',
     'mozdns.address_record',
     'mozdns.cname',
