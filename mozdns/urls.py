--- conflicted
+++ resolved
@@ -2,18 +2,11 @@
 from mozdns.api.v1.api import v1_dns_api
 
 
-<<<<<<< HEAD
-urlpatterns = patterns('',
-    url(r'^record/', include('mozdns.record.urls')),
-    url(r'^create_zone/', include(
-       'mozdns.create_zone.urls')),
-=======
 urlpatterns = patterns(
     '',
     url(r'^record/', include('mozdns.record.urls')),
     url(r'^create_zone/', include('mozdns.create_zone.urls')),
     url(r'^delete_zone/', include('mozdns.delete_zone.urls')),
->>>>>>> 062a18aa
     url(r'^cname/', include('mozdns.cname.urls')),
     url(r'^domain/', include('mozdns.domain.urls')),
     url(r'^mx/', include('mozdns.mx.urls')),
