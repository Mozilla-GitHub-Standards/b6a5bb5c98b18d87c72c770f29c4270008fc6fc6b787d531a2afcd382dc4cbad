--- conflicted
+++ resolved
@@ -149,13 +149,8 @@
     ############################
     id = models.AutoField(primary_key=True)
 
-<<<<<<< HEAD
-    template = ("{bind_name:$lhs_just} {ttl} {rdclass:$rdclass_just} "
+    template = ("{bind_name:$lhs_just} {ttl_} {rdclass:$rdclass_just} "
                 "{rdtype:$rdtype_just} {ip_str:$rhs_just}")
-=======
-    template = _("{bind_name:$lhs_just} {ttl_} {rdclass:$rdclass_just} "
-                 "{rdtype:$rdtype_just} {ip_str:$rhs_just}")
->>>>>>> 4371b63d
 
     class Meta:
         db_table = "address_record"
