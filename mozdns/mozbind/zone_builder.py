--- conflicted
+++ resolved
@@ -65,7 +65,6 @@
     data = _render_forward_zone(
         default_ttl=DEFAULT_TTL,
 
-<<<<<<< HEAD
         nameserver_set=Nameserver.objects.
         filter(mega_filter).
         filter(views__name=view.name).
@@ -74,7 +73,7 @@
         mx_set=MX.objects.
         filter(mega_filter).
         filter(views__name=view.name).
-        order_by('server'),
+        order_by('id'),
 
         addressrecord_set=AddressRecord.objects.
         filter(mega_filter).
@@ -105,36 +104,6 @@
         filter(mega_filter).
         filter(views__name=view.name).
         order_by('pk', 'fqdn'),
-=======
-        nameserver_set=Nameserver.objects.filter(mega_filter).filter(
-            views__name=view.name).order_by('server'),
-
-        mx_set=MX.objects.filter(mega_filter).filter(views__name=view.name
-                                                     ).order_by('id'),
-
-        addressrecord_set=AddressRecord.objects.filter(mega_filter).filter(
-            views__name=view.name).order_by('pk', 'ip_type', 'fqdn',
-                                            'ip_upper', 'ip_lower'),
-
-        interface_set=StaticInterface.objects.filter(
-            mega_filter, dns_enabled=True).filter(
-                views__name=view.name).order_by('pk', 'ip_type', 'fqdn',
-                                                'ip_upper', 'ip_lower'),
-
-        cname_set=CNAME.objects.filter(mega_filter).filter(
-            views__name=view.name).order_by('fqdn'),
-
-        srv_set=SRV.objects.filter(mega_filter).filter(views__name=view.name
-                                                       ).order_by(
-                                                           'pk', 'fqdn'),
-
-        txt_set=TXT.objects.filter(mega_filter).filter(views__name=view.name
-                                                       ).order_by(
-                                                           'pk', 'fqdn'),
-
-        sshfp_set=SSHFP.objects.filter(mega_filter).filter(
-            views__name=view.name).order_by('pk', 'fqdn'),
->>>>>>> 614083c5
     )
     return data
 
@@ -153,22 +122,14 @@
     data = _render_reverse_zone(
         default_ttl=DEFAULT_TTL,
 
-<<<<<<< HEAD
         nameserver_set=Nameserver.objects.
         filter(domain_mega_filter).
         filter(views__name=view.name).
         order_by('server'),
-=======
-        nameserver_set=Nameserver.objects.filter(domain_mega_filter).filter(
-            views__name=view.name).order_by('server'),
-
-        mx_set=MX.objects.filter(domain_mega_filter).filter(
-            views__name=view.name).order_by('id'),
->>>>>>> 614083c5
 
         mx_set=MX.objects.
         filter(domain_mega_filter).
-        filter(views__name=view.name).order_by('server'),
+        filter(views__name=view.name).order_by('id'),
 
         interface_set=StaticReg.objects.
         filter(rdomain_mega_filter).
