from django.db.models import Q

from mozdns.address_record.models import AddressRecord
from mozdns.cname.models import CNAME
from mozdns.mx.models import MX
from mozdns.nameserver.models import Nameserver
from mozdns.ptr.models import PTR
from mozdns.srv.models import SRV
from mozdns.txt.models import TXT
from mozdns.sshfp.models import SSHFP
from mozdns.view.models import View
from core.registration.static.models import StaticReg

from gettext import gettext as _
from core.utils import fail_mail

DEFAULT_TTL = 3600


def render_soa_only(soa, root_domain):
    params = {
        'ttl': soa.ttl,
        'root_domain': root_domain.name,
        'primary': soa.primary,
        'contact': soa.contact,
        'refresh': soa.refresh,
        'retry': soa.retry,
        'expire': soa.expire,
        'minimum': soa.minimum
    }
    BUILD_STR = ("{root_domain}.  {ttl}  IN   SOA   {primary}. {contact}. (\n"
                 "\t\t{{serial}}     ; Serial\n"
                 "\t\t{refresh}     ; Refresh\n"
                 "\t\t{retry}     ; Retry\n"
                 "\t\t{expire}     ; Expire\n"
                 "\t\t{minimum}     ; Minimum\n"
                 ")\n\n".format(**params))
    return BUILD_STR


def render_rdtype(rdtype_set, **kwargs):
    BUILD_STR = ""
    for obj in rdtype_set:
        BUILD_STR += _(obj.bind_render_record(**kwargs) + "\n")
    return BUILD_STR


def _render_forward_zone(default_ttl, nameserver_set, mx_set,
                         addressrecord_set, interface_set, cname_set, srv_set,
                         txt_set, sshfp_set):
    BUILD_STR = ""
    BUILD_STR += render_rdtype(nameserver_set)
    BUILD_STR += render_rdtype(mx_set)
    BUILD_STR += render_rdtype(txt_set)
    BUILD_STR += render_rdtype(sshfp_set)
    BUILD_STR += render_rdtype(srv_set)
    BUILD_STR += render_rdtype(cname_set)
    BUILD_STR += render_rdtype(interface_set, rdtype='A')
    BUILD_STR += render_rdtype(addressrecord_set)
    return BUILD_STR


def render_forward_zone(view, mega_filter):
    data = _render_forward_zone(
        default_ttl=DEFAULT_TTL,

        nameserver_set=Nameserver.objects.
        filter(mega_filter).
        filter(views__name=view.name).
        order_by('server'),

        mx_set=MX.objects.
        filter(mega_filter).
        filter(views__name=view.name).
        order_by('server'),

        addressrecord_set=AddressRecord.objects.
        filter(mega_filter).
        filter(views__name=view.name).
        order_by('pk', 'ip_type', 'fqdn', 'ip_upper', 'ip_lower'),

        interface_set=StaticReg.objects.
        filter(mega_filter).
        filter(views__name=view.name).
        order_by('pk', 'ip_type', 'fqdn', 'ip_upper', 'ip_lower'),

        cname_set=CNAME.objects.
        filter(mega_filter).
        filter(views__name=view.name).
        order_by('fqdn'),

        srv_set=SRV.objects.
        filter(mega_filter).
        filter(views__name=view.name).
        order_by('pk', 'fqdn'),

        txt_set=TXT.objects.
        filter(mega_filter).
        filter(views__name=view.name).
        order_by('pk', 'fqdn'),

        sshfp_set=SSHFP.objects.
        filter(mega_filter).
        filter(views__name=view.name).
        order_by('pk', 'fqdn'),
    )
    return data


def _render_reverse_zone(default_ttl, nameserver_set, mx_set, interface_set,
                         ptr_set):
    BUILD_STR = ''
    BUILD_STR += render_rdtype(nameserver_set)
    BUILD_STR += render_rdtype(mx_set)
    BUILD_STR += render_rdtype(ptr_set)
    BUILD_STR += render_rdtype(interface_set, reverse=True, rdtype='PTR')
    return BUILD_STR


def render_reverse_zone(view, domain_mega_filter, rdomain_mega_filter):
    data = _render_reverse_zone(
        default_ttl=DEFAULT_TTL,

        nameserver_set=Nameserver.objects.
        filter(domain_mega_filter).
        filter(views__name=view.name).
        order_by('server'),
<<<<<<< HEAD
=======

        mx_set=MX.objects.
        filter(domain_mega_filter).
        filter(views__name=view.name).order_by('server'),
>>>>>>> 40028414

        interface_set=StaticReg.objects.
        filter(rdomain_mega_filter).
        filter(views__name=view.name).
        order_by('pk', 'ip_type', 'label', 'ip_upper', 'ip_lower'),

        ptr_set=PTR.objects.
        filter(rdomain_mega_filter).
        filter(views__name=view.name).
        order_by('pk', 'ip_upper', 'ip_lower'),
    )
    return data


def build_zone_data(view, root_domain, soa, logf=None):
    """
    This function does the heavy lifting of building a zone. It coordinates
    getting all of the data out of the db into BIND format.

    :param soa: The SOA corresponding to the zone being built.
    :type soa: SOA

    :param root_domain: The root domain of this zone.
    :type root_domain: str
    """
    ztype = 'reverse' if root_domain.is_reverse else 'forward'
    if (soa.has_record_set(view=view, exclude_ns=True) and
            not root_domain.nameserver_set.filter(views=view).exists()):
        msg = ("The {0} zone has a records in the {1} view, but there are "
               "no nameservers in that view. Use the search string 'zone=:{0} "
               "view=:{1}' to find the troublesome records".format(
                   root_domain, view.name)
               )
        fail_mail(msg, subject="Shitty edge case detected.")
        logf('LOG_WARNING', msg)

    domains = soa.domain_set.all().order_by('name')

    # Bulid the mega filter!
    domain_mega_filter = Q(domain=root_domain)
    for domain in domains:
        domain_mega_filter = domain_mega_filter | Q(domain=domain)

    rdomain_mega_filter = Q(reverse_domain=root_domain)
    for reverse_domain in domains:
        rdomain_mega_filter = rdomain_mega_filter | Q(
            reverse_domain=reverse_domain)

    soa_data = render_soa_only(soa=soa, root_domain=root_domain)
    try:
        if ztype == "forward":
            view_data = render_forward_zone(view, domain_mega_filter)
        else:
            view_data = render_reverse_zone(view, domain_mega_filter,
                                            rdomain_mega_filter)
    except View.DoesNotExist:
        view_data = ""

    if view_data:
        view_data = soa_data + view_data

    return view_data<|MERGE_RESOLUTION|>--- conflicted
+++ resolved
@@ -125,13 +125,10 @@
         filter(domain_mega_filter).
         filter(views__name=view.name).
         order_by('server'),
-<<<<<<< HEAD
-=======
 
         mx_set=MX.objects.
         filter(domain_mega_filter).
         filter(views__name=view.name).order_by('server'),
->>>>>>> 40028414
 
         interface_set=StaticReg.objects.
         filter(rdomain_mega_filter).
