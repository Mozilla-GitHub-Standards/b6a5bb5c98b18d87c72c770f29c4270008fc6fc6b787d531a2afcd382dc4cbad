{% extends "base.html" %}
{% block content %}

    <script src="{{MEDIA_URL }}javascripts/tablesorter.js"></script>
<div style="margin-top: 1em; float:right;">
    <form action="/en-US/user_systems/quicksearch/" onSubmit="return false;">
        <strong>Quick Search:</strong> <input id="quicksearch" type="text" name="quicksearch" /><input type='submit' name='submit' value='Go' />
    </form>
</div>

<h2>Listing User Systems</h2>

<a href="{% url user-system-new %}">Create New</a> | 
<a href="{% url user-system-csv %}">Create CSV</a> |
<a href="{% url user-system-list %}">List All</a>
<br />

<div id="search_hits"></div>
<table class="listtable tablesorter">
	<thead>
        <tr>
            <th>Owner</th> 
            <th>Asset Tag</th> 
            <th>Model</th>
            <th>Serial</th> 
            <th>Notes</th>
            <th>Bug #</th>
            <th colspan="3">Actions</th>
        </tr>
	</thead>
    <tbody>
        {% with user_system_list.object_list as systems %}
        {% include "user_systems/unmanagedsystem_table_snippet.html" %}
        {% endwith %}
        <tr><td colspan="9">
<<<<<<< HEAD
            <span class="step-links">
                {% if user_system_list.has_previous %}
                    <a href="?page={{ user_system_list.previous_page_number }}">Previous</a>
                {% endif %}

                <span class="current">
                    Page {{ user_system_list.number }} of {{ user_system_list.paginator.num_pages }}.
                </span>

                {% if user_system_list.has_next %}
                    <a href="?page={{ user_system_list.next_page_number }}">Next</a>
                    {% if show_all %}
                        <a id="show_all_link" href="{{ request.get_full_path}}?show_all=true">Show All</a>
                    {% endif %}
                {% endif %}
            </span>
        </td></tr>
    </tbody>
</table>
<script type="text/javascript">
=======
        </td></tr>
    </tbody>
</table>
<span class="step-links">
    {% if user_system_list.has_previous %}
        <a href="?page={{ user_system_list.previous_page_number }}">Previous</a>
    {% endif %}

    <span class="current">
        Page {{ user_system_list.number }} of {{ user_system_list.paginator.num_pages }}.
    </span>

    {% if user_system_list.has_next %}
        <a href="?page={{ user_system_list.next_page_number }}">Next</a>
    {% endif %}
</span>
<script>
>>>>>>> 75f0ce0e
	$().ready(function(){
        add_tablesorter($('.listtable')[0]);
        add_quicksearch($("#quicksearch"), $("#search_hits"), "/en-US{% url user-system-quicksearch %}");
	});
</script>
{% endblock %}<|MERGE_RESOLUTION|>--- conflicted
+++ resolved
@@ -33,28 +33,6 @@
         {% include "user_systems/unmanagedsystem_table_snippet.html" %}
         {% endwith %}
         <tr><td colspan="9">
-<<<<<<< HEAD
-            <span class="step-links">
-                {% if user_system_list.has_previous %}
-                    <a href="?page={{ user_system_list.previous_page_number }}">Previous</a>
-                {% endif %}
-
-                <span class="current">
-                    Page {{ user_system_list.number }} of {{ user_system_list.paginator.num_pages }}.
-                </span>
-
-                {% if user_system_list.has_next %}
-                    <a href="?page={{ user_system_list.next_page_number }}">Next</a>
-                    {% if show_all %}
-                        <a id="show_all_link" href="{{ request.get_full_path}}?show_all=true">Show All</a>
-                    {% endif %}
-                {% endif %}
-            </span>
-        </td></tr>
-    </tbody>
-</table>
-<script type="text/javascript">
-=======
         </td></tr>
     </tbody>
 </table>
@@ -69,10 +47,12 @@
 
     {% if user_system_list.has_next %}
         <a href="?page={{ user_system_list.next_page_number }}">Next</a>
+        {% if show_all %}
+            <a id="show_all_link" href="{{ request.get_full_path}}?show_all=true">Show All</a>
+        {% endif %}
     {% endif %}
 </span>
-<script>
->>>>>>> 75f0ce0e
+<script type="text/javascript">
 	$().ready(function(){
         add_tablesorter($('.listtable')[0]);
         add_quicksearch($("#quicksearch"), $("#search_hits"), "/en-US{% url user-system-quicksearch %}");
