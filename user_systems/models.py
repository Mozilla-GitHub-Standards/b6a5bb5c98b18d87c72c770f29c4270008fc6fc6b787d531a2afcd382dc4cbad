from django.db import models
from systems.models import OperatingSystem, ServerModel
from datetime import datetime, timedelta, date
from django.db.models.query import QuerySet
from settings.local import USER_SYSTEM_ALLOWED_DELETE, FROM_EMAIL_ADDRESS, UNAUTHORIZED_EMAIL_ADDRESS
from django.core.exceptions import PermissionDenied
from django.core.mail import send_mail

# Create your models here.
YES_NO_CHOICES = (
        (0, 'No'),
        (1, 'Yes'),
    )


OS_CHOICES = (
	(1, 'Mac OS'),
	(2, 'Windows'),
	)



class QuerySetManager(models.Manager):
    def get_query_set(self):
        return self.model.QuerySet(self.model)
    def __getattr__(self, attr, *args):
        return getattr(self.get_query_set(), attr, *args)
class UserOperatingSystem(models.Model):
    name = models.CharField(max_length=128, blank=False)
    def __unicode__(self):
        return self.name
    
class UnmanagedSystemType(models.Model):
    name = models.CharField(max_length=128, blank=False)
    def __unicode__(self):
        return self.name
    class Meta:
        db_table = 'unmanaged_system_types'

class UnmanagedSystem(models.Model):
    serial = models.CharField(max_length=255, blank=True)
    asset_tag = models.CharField(max_length=255, blank=True)
    operating_system = models.ForeignKey(OperatingSystem, blank=True, null=True)
    owner = models.ForeignKey('Owner', blank=True, null=True)
    system_type = models.ForeignKey('UnmanagedSystemType', blank=True, null=True)
    server_model = models.ForeignKey(ServerModel, blank=True, null=True)
    created_on = models.DateTimeField(null=True, blank=True)
    updated_on = models.DateTimeField(null=True, blank=True)
    date_purchased = models.DateField(null=True, blank=True)
    cost = models.CharField(max_length=50, blank=True)
    bug_number = models.CharField(max_length=255, blank=True)
    notes = models.TextField(blank=True)
    is_loaned = models.IntegerField(choices=YES_NO_CHOICES, blank=True, null=True)
    is_loaner = models.IntegerField(choices=YES_NO_CHOICES, blank=True, null=True)
    loaner_return_date = models.DateTimeField(null=True, blank=True)
    objects = QuerySetManager()

    search_fields = (
            'serial', 
            'asset_tag',
            'owner__name',
            'server_model__vendor',
            'notes',
            'server_model__model'
        )

    def delete(self, *args, **kwargs):
<<<<<<< HEAD
        request = kwargs.pop('request', None)
        if request:
            if request.user.username and request.user.username in USER_SYSTEM_ALLOWED_DELETE:
                send_mail('Unmanaged System Deleted', '%s Deleted by %s' % (self, request.user.username), FROM_EMAIL_ADDRESS, UNAUTHORIZED_EMAIL_ADDRESS, fail_silently=False)
            else:
                send_mail('Unauthorized Delete Attempt', 'Unauthorized Attempt to Delete %s by %s' % (self, request.user.username), FROM_EMAIL_ADDRESS, UNAUTHORIZED_EMAIL_ADDRESS, fail_silently=False)
                raise PermissionDenied('You do not have permission to delete this system.')
        super(UnmanagedSystem, self).delete(*args, **kwargs)

=======
        super(UnmanagedSystem, self).delete(*args, **kwargs)

    def save(self):
        if not self.id:
            self.created_on = datetime.now()
        self.updated_on = datetime.now()
        super(UnmanagedSystem, self).save()

>>>>>>> 60a71b81
    def __unicode__(self):
        try:
            server_model = self.server_model
        except ServerModel.DoesNotExist:
            server_model = ""
        return "%s - %s - %s" % (server_model, self.asset_tag, self.serial) 

    class QuerySet(QuerySet):
        def get_all_loaners(self):
            return self.filter(is_loaner=1)

        def get_loaners_due(self):
            return_date = date.today()
            return self.filter(loaner_return_date__lte=return_date)

    @models.permalink
    def get_absolute_url(self):
        return ('user-system-show', [self.id])

    class Meta:
        db_table = u'unmanaged_systems'

class History(models.Model):
    change = models.CharField(max_length=1000)
    changed_by = models.CharField(max_length=128, null=True, blank=True)
    system = models.ForeignKey(UnmanagedSystem)
    created = models.DateTimeField(auto_now_add=True)

    def __unicode__(self):
        "%s: %s" % (self.created, self.change)

    class Meta:
        ordering = ['-created']

class Owner(models.Model):
    name = models.CharField(unique=True, max_length=255, blank=True)
    address = models.TextField(blank=True)
    note = models.TextField(blank=True)
    user_location = models.ForeignKey('UserLocation', blank=True, null=True)
    email = models.CharField(max_length=255, blank=True)

    search_fields = (
            'name',
            'note',
            'email',
            )

    def __unicode__(self):
        return self.name

    def upgradeable_systems(self):
        return self.unmanagedsystem_set.filter(
            date_purchased__lt=datetime.now() - timedelta(days=730))

    @models.permalink
    def get_absolute_url(self):
        return ('owner-show', [self.id])

    def delete(self):
        UserLicense.objects.filter(owner=self).update(owner=None)
        UnmanagedSystem.objects.filter(owner=self).update(owner=None)
        super(Owner, self).delete()

    class Meta:
        db_table = u'owners'
        ordering = ['name']

class UserLicense(models.Model):
    username = models.CharField(max_length=255, blank=True)
    version = models.CharField(max_length=255, blank=True)
    license_type = models.CharField(max_length=255, blank=True)
    license_key = models.CharField(max_length=255, blank=False)
    owner = models.ForeignKey('Owner', blank=True, null=True)
    #user_operating_system = models.IntegerField(choices=OS_CHOICES, blank=True, null=True)
    user_operating_system = models.ForeignKey('UserOperatingSystem', blank=True, null=True)
    search_fields = (
            'username', 
            'version',
            'license_type',
            'license_key',
            'owner__name',
            'user_operating_system__name',
	)
    def delete(self, *args, **kwargs):
        super(UserLicense, self).delete(*args, **kwargs)

    def __unicode__(self):
        return "%s - %s" % (self.license_type, self.license_key)

    class Meta:
        db_table = u'user_licenses'
        ordering = ['license_type']

class UserLocation(models.Model):
    city = models.CharField(unique=True, max_length=255, blank=True)
    country = models.CharField(unique=True, max_length=255, blank=True)
    created_at = models.DateTimeField(null=True, blank=True)
    updated_at = models.DateTimeField(null=True, blank=True)

    def __unicode__(self):
        return "%s - %s" % (self.city, self.country)

    class Meta:
        db_table = u'user_locations'<|MERGE_RESOLUTION|>--- conflicted
+++ resolved
@@ -65,17 +65,6 @@
         )
 
     def delete(self, *args, **kwargs):
-<<<<<<< HEAD
-        request = kwargs.pop('request', None)
-        if request:
-            if request.user.username and request.user.username in USER_SYSTEM_ALLOWED_DELETE:
-                send_mail('Unmanaged System Deleted', '%s Deleted by %s' % (self, request.user.username), FROM_EMAIL_ADDRESS, UNAUTHORIZED_EMAIL_ADDRESS, fail_silently=False)
-            else:
-                send_mail('Unauthorized Delete Attempt', 'Unauthorized Attempt to Delete %s by %s' % (self, request.user.username), FROM_EMAIL_ADDRESS, UNAUTHORIZED_EMAIL_ADDRESS, fail_silently=False)
-                raise PermissionDenied('You do not have permission to delete this system.')
-        super(UnmanagedSystem, self).delete(*args, **kwargs)
-
-=======
         super(UnmanagedSystem, self).delete(*args, **kwargs)
 
     def save(self):
@@ -84,7 +73,6 @@
         self.updated_on = datetime.now()
         super(UnmanagedSystem, self).save()
 
->>>>>>> 60a71b81
     def __unicode__(self):
         try:
             server_model = self.server_model
