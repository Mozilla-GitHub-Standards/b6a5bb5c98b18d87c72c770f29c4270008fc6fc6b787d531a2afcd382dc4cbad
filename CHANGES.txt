--- conflicted
+++ resolved
@@ -1,10 +1,7 @@
-<<<<<<< HEAD
-=======
 11/12/2013
 * BUG 923658. Add notification when views are not set.
 * BUG 937657. Sort DHCP scopes
 
->>>>>>> 103c3307
 11/11/2013
 * Static Registrations and Hardware Adapters were deployed.
 
