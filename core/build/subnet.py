--- conflicted
+++ resolved
@@ -5,7 +5,6 @@
 
 # This doesn't work for IPv6
 
-<<<<<<< HEAD
 def build_subnet(network):
     """The core function of building DHCP files.
 
@@ -13,11 +12,6 @@
         :ref:`StaticInterface` instances.
     :type network: :class:`StaticInterface`
     """
-=======
-def build_subnet(network, raw=False):
-    # raw kwarg being set to true will only output the hosts, not the headers
-
->>>>>>> c173f881
     network_options = network.networkkeyvalue_set.filter(is_option=True)
     network_statements = network.networkkeyvalue_set.filter(is_statement=True)
     network_raw_include = network.dhcpd_raw_include
