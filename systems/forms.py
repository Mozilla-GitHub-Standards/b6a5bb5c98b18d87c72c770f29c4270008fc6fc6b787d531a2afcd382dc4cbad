from django import forms
from django.forms.extras.widgets import SelectDateWidget
try:
    from functools import wraps
except ImportError:
    from django.utils.functional import wraps  # Python 2.3, 2.4 fallback.

import models
from datetime import datetime, timedelta

from django.contrib.auth.models import User
import re


class OncallForm(forms.Form):
    desktop_support_choices = [(m, m.get_profile().irc_nick) for m in User.objects.select_related().filter(userprofile__is_desktop_oncall=1)]
    sysadmin_support_choices = [(m, m.get_profile().irc_nick) for m in User.objects.select_related().filter(userprofile__is_sysadmin_oncall=1)]
    services_support_choices = [(m, m.get_profile().irc_nick) for m in User.objects.select_related().filter(userprofile__is_services_oncall=1)]

                    
    desktop_support = forms.ChoiceField(label='Desktop Oncall',
        choices= desktop_support_choices)
    desktop_support_timestamp = forms.DateTimeField()
    services_support_timestamp = forms.DateTimeField()
    sysadmin_support_timestamp = forms.DateTimeField()
    sysadmin_support = forms.ChoiceField(label='Sysadmin Oncall',
        choices= sysadmin_support_choices)
    services_support = forms.ChoiceField(label='Services Oncall',
        choices= services_support_choices)
    
    def clean(self):
        cleaned_data = super(OncallForm, self).clean()
        """
            Check when desktop was updated last
        """
        from_db_desktop_support = models.OncallTimestamp.objects.filter(
                oncall_type='desktop_support').updated_on
        if from_db_desktop_support != cleaned_data['desktop_support_timestamp']:
            raise forms.ValidationError('Midair Collision on setting Desktop Oncall, please refresh')

        """
            Check when sysadmin was updated last
        """
        from_db_sysadmin_support = models.OncallTimestamp.objects.filter(
                oncall_type='sysadmin_support').updated_on
        if from_db_sysadmin_support != cleaned_data['sysadmin_support_timestamp']:
            raise forms.ValidationError('Midair Collision on setting Sysadmin Oncall, please refresh')

        """
            Check when services was updated last
        """
        from_db_services_support = models.OncallTimestamp.objects.filter(
                oncall_type='services_support').updated_on
        if from_db_services_support != cleaned_data['services_support_timestamp']:
            raise forms.ValidationError('Midair Collision on setting Services Oncall, please refresh')

        return cleaned_data

    class Meta:
        model = User

    def save(self, *args, **kwargs):
        if not self.initial['desktop_support'] == self.cleaned_data['desktop_support']:
            onc = models.OncallTimestamp.objects.get(oncall_type='desktop_support')
            onc.updated_on = datetime.now()
            onc.save()
        if not self.initial['services_support'] == self.cleaned_data['services_support']:
            onc = models.OncallTimestamp.objects.get(oncall_type='services_support')
            onc.updated_on = datetime.now()
            onc.save()
        if not self.initial['sysadmin_support'] == self.cleaned_data['sysadmin_support']:
            onc = models.OncallTimestamp.objects.get(oncall_type='sysadmin_support')
            onc.updated_on = datetime.now()
            onc.save()

    def __init__(self, *args, **kwargs):
        super(OncallForm, self).__init__(*args, **kwargs)
        from django.forms.widgets import HiddenInput
        self.fields['desktop_support_timestamp'].widget = HiddenInput()
        self.fields['desktop_support_timestamp'].initial = models.OncallTimestamp.objects.filter(
                oncall_type='desktop_support').updated_on
        self.fields['sysadmin_support_timestamp'].widget = HiddenInput()
        self.fields['sysadmin_support_timestamp'].initial = models.OncallTimestamp.objects.filter(
                oncall_type='sysadmin_support').updated_on
        self.fields['services_support_timestamp'].widget = HiddenInput()
        self.fields['services_support_timestamp'].initial = models.OncallTimestamp.objects.filter(
                oncall_type='services_support').updated_on

def has_changed(instance, field):
    old_value = instance.__class__._default_manager.\
            filter(pk=instance.pk).values(field).get()[field]
    return not getattr(instance, field) == old_value

class SystemRackForm(forms.ModelForm):
    class Meta:
        model = models.SystemRack

class ServerModelForm(forms.ModelForm):
    class Meta:
        model = models.ServerModel

class LocationForm(forms.ModelForm):
    class Meta:
        model = models.Location

class AllocationForm(forms.ModelForm):
    class Meta:
        model = models.Allocation

<<<<<<< HEAD
    location = forms.ChoiceField(
        required=False,
        choices=[('0', 'All')] + [(m.id, m)
                    for m in models.Location.objects.all()])
    status = forms.ChoiceField(
        required=False,
        choices=[('', 'All')] + [(m.id, m)
                    for m in models.SystemStatus.objects.all()])
    rack = forms.ChoiceField(
        required=False,
        choices=[('', 'All')] + [(m.id, m.location.name + ' ' +  m.name)
                    for m in models.SystemRack.objects.all().order_by('location','name')])
    allocation = forms.ChoiceField(
        required=False,
        choices=[('', 'All')] + [(m.id, m)
                    for m in models.Allocation.objects.all()])
    def __init__(self, *args, **kwargs):
        super(RackFilterForm, self).__init__(*args, **kwargs)
        self.fields['location'].choices = [('0', 'All')] + [(m.id, m) for m in models.Location.objects.all()]
        self.fields['status'].choices = [('', 'All')] + [(m.id, m) for m in models.SystemStatus.objects.all()]
        self.fields['rack'].choices = [(m.id, m.location.name + ' ' +  m.name) for m in models.SystemRack.objects.all().order_by('location','name')]
        self.fields['allocation'].choices = [('', 'All')] + [(m.id, m) for m in models.Allocation.objects.all()]
=======
class RackFilterForm(forms.Form):
    location = forms.ModelChoiceField(
                    queryset=models.Location.objects.all(), empty_label="All",
                    required=False)
    status = forms.ModelChoiceField(
                    queryset=models.SystemStatus.objects.all(),
                    empty_label="All", required=False)
    rack = forms.ModelChoiceField(
                    queryset=models.SystemRack.objects.all().order_by(
                                                            'location','name'),
                    empty_label="All", required=False)
    allocation = forms.ModelChoiceField(
                    queryset=models.Allocation.objects.all(),
                    empty_label="All", required=False)
>>>>>>> 3e3909b4


def return_data_if_true(f):
    @wraps(f)
    def wrapper(self, *args, **kwargs):
        field_name = f.__name__.split("_", 1)[1]
        data = self.cleaned_data[field_name]
        if data:
            return data
        return f(self, *args, **kwargs)
    return wrapper


class SystemForm(forms.ModelForm):

    rack_order = forms.DecimalField(
        required=False,
        widget=forms.TextInput(attrs={'size': '3'}))
    purchase_date = forms.DateField(
            required=False,
            widget=SelectDateWidget(years=range(1999,datetime.today().year + 2)), 
            initial=datetime.now()
            )
    change_password = forms.DateField(
        required=False,
        widget=SelectDateWidget)
    #notes = forms.CharField(
    #    required=False,
    #    widget = forms.widgets.Textarea(attrs={'style': 'width: 922px; height: 240px;'})
    #)
    #licenses = forms.CharField(
    #    required=False,
    #    widget = forms.widgets.Textarea(attrs={'style': 'width: 922px; height: 240px;'})
    #)

    def clean_hostname(self):
        """
            We're now starting to enforce fqdn for inventory hostnames. The following
            will check if we're editing or inserting. If inserting enforce fqdn
            ending in mozilla.(com|net|org) otherwise leave it be.
            Later on we can enforce fqdn by removing the self.instance.pk negate below
        """
        data = self.cleaned_data['hostname']
        if not re.search('\.mozilla\.(com|net|org)$', data) and not self.instance.pk:
            raise forms.ValidationError('Hostname requires FQDN')
        return data

    @return_data_if_true
    def clean_operating_system(self):
        name = self.data.get('js_os_name')
        version = self.data.get('js_os_version')
        if name is not None and version is not None:
            os, c = models.OperatingSystem.objects.get_or_create(
                name=name,
                version=version)
            return os

        return None

    @return_data_if_true
    def clean_server_model(self):
        vendor = self.data.get('js_server_model_vendor')
        model = self.data.get('js_server_model_model')
        if vendor is not None and model is not None:
            server_model, c = models.ServerModel.objects.get_or_create(
                vendor=vendor,
                model=model)
            return server_model

        return None

    @return_data_if_true
    def clean_allocation(self):
        name = self.data.get('js_allocation_name')

        if name is not None:
            allocation, c = models.Allocation.objects.get_or_create(
                name=name,
            )
            return allocation

        return None

    @return_data_if_true
    def clean_system_status(self):
	name_status = self.data.get('js_status_name')
	color_status = self.data.get('js_status_color')
	code_color_status = self.data.get('js_status_code')
	if name_status is not None and code_color_status is not None and color_status is not None:
		status_model, c= models.SystemStatus.objects.get_or_create(
			status=name_status,
		        color = color_status,	
			color_code= code_color_status,
					
		)
		return status_model
	
	return None


    class Meta:
        model = models.System
        fields = ('hostname',
                  'serial',
                  'switch_ports',
                  'patch_panel_port',
                  'oob_ip',
                  'oob_switch_port',
                  'system_status',
                  'system_rack',
                  'rack_order',
                  'asset_tag',
                  'is_dhcp_server',
                  'is_dns_server',
                  'is_nagios_server',
                  'is_puppet_server',
                  'is_switch',
                  'purchase_date',
                  'change_password',
                  'purchase_price',
                  'operating_system',
                  'server_model',
                  'allocation',
                  'licenses',
                  'notes',
                  )


class RackSystemForm(forms.ModelForm):

    rack_order = forms.DecimalField(
        required=False,
        widget=forms.TextInput(attrs={'size': '3'}))

    class Meta:
        model = models.System
        fields = ('rack_order',
                  'hostname',
                  'asset_tag',
                  'server_model',
                  'allocation',
                  'oob_ip',)


class CSVImportForm(forms.Form):
    csv = forms.FileField()<|MERGE_RESOLUTION|>--- conflicted
+++ resolved
@@ -107,30 +107,6 @@
     class Meta:
         model = models.Allocation
 
-<<<<<<< HEAD
-    location = forms.ChoiceField(
-        required=False,
-        choices=[('0', 'All')] + [(m.id, m)
-                    for m in models.Location.objects.all()])
-    status = forms.ChoiceField(
-        required=False,
-        choices=[('', 'All')] + [(m.id, m)
-                    for m in models.SystemStatus.objects.all()])
-    rack = forms.ChoiceField(
-        required=False,
-        choices=[('', 'All')] + [(m.id, m.location.name + ' ' +  m.name)
-                    for m in models.SystemRack.objects.all().order_by('location','name')])
-    allocation = forms.ChoiceField(
-        required=False,
-        choices=[('', 'All')] + [(m.id, m)
-                    for m in models.Allocation.objects.all()])
-    def __init__(self, *args, **kwargs):
-        super(RackFilterForm, self).__init__(*args, **kwargs)
-        self.fields['location'].choices = [('0', 'All')] + [(m.id, m) for m in models.Location.objects.all()]
-        self.fields['status'].choices = [('', 'All')] + [(m.id, m) for m in models.SystemStatus.objects.all()]
-        self.fields['rack'].choices = [(m.id, m.location.name + ' ' +  m.name) for m in models.SystemRack.objects.all().order_by('location','name')]
-        self.fields['allocation'].choices = [('', 'All')] + [(m.id, m) for m in models.Allocation.objects.all()]
-=======
 class RackFilterForm(forms.Form):
     location = forms.ModelChoiceField(
                     queryset=models.Location.objects.all(), empty_label="All",
@@ -145,7 +121,6 @@
     allocation = forms.ModelChoiceField(
                     queryset=models.Allocation.objects.all(),
                     empty_label="All", required=False)
->>>>>>> 3e3909b4
 
 
 def return_data_if_true(f):
