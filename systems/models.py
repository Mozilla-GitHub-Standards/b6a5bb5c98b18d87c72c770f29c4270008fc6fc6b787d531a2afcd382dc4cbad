--- conflicted
+++ resolved
@@ -675,24 +675,15 @@
     is_desktop_oncall = models.BooleanField()
     is_sysadmin_oncall = models.BooleanField()
     is_services_oncall = models.BooleanField()
-<<<<<<< HEAD
     #is_mysqldba_oncall = models.BooleanField()
     #is_pgsqldba_oncall = models.BooleanField()
-=======
-    is_mysqldba_oncall = models.BooleanField()
-    is_pgsqldba_oncall = models.BooleanField()
->>>>>>> b13c09da
 
     current_desktop_oncall = models.BooleanField()
     current_sysadmin_oncall = models.BooleanField()
     current_services_oncall = models.BooleanField()
-<<<<<<< HEAD
+
     #current_mysqldba_oncall = models.BooleanField()
     #current_pgsqldba_oncall = models.BooleanField()
-=======
-    current_mysqldba_oncall = models.BooleanField()
-    current_pgsqldba_oncall = models.BooleanField()
->>>>>>> b13c09da
 
     irc_nick = models.CharField(max_length=128, null=True, blank=True)
     api_key = models.CharField(max_length=255, null=True, blank=True)
