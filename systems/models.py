# This is an auto-generated Django model module.
# You'll have to do the following manually to clean this up:
#     * Rearrange models' order
#     * Make sure each model has one field with primary_key=True
# Feel free to rename the models, but don't rename db_table values or field names.
#
# Also note: You'll have to insert the output of 'django-admin.py sqlcustom [appname]'
# into your database.

from django.db import models
from django.core.exceptions import ValidationError
from django.db.models.signals import post_save
from django.db.models.query import QuerySet
from django.contrib.auth.models import User
from django.db import IntegrityError

from dhcp.models import DHCP
import mdns
from settings import MOZ_SITE_PATH


import datetime
import re
import pdb

class QuerySetManager(models.Manager):
    def get_query_set(self):
        return self.model.QuerySet(self.model)
    def __getattr__(self, attr, *args):
        return getattr(self.get_query_set(), attr, *args)

class DirtyFieldsMixin(object):
    def __init__(self, *args, **kwargs):
        super(DirtyFieldsMixin, self).__init__(*args, **kwargs)
        post_save.connect(self._reset_state, sender=self.__class__,
                            dispatch_uid='%s-DirtyFieldsMixin-sweeper' % self.__class__.__name__)
        self._reset_state()

    def _reset_state(self, *args, **kwargs):
        self._original_state = self._as_dict()

    def _as_dict(self):
        return dict([(f.attname, getattr(self, f.attname)) for f in self._meta.local_fields])

    def get_dirty_fields(self):
        new_state = self._as_dict()
        return dict([(key, value) for key, value in self._original_state.iteritems() if value != new_state[key]])

class BuildManager(models.Manager):
    def get_query_set(self):
        return super(BuildManager, self).get_query_set().filter(allocation__name='release')

class SystemWithRelatedManager(models.Manager):
    def get_query_set(self):
        return super(SystemWithRelatedManager, self).get_query_set().select_related(
            'operating_system',
            'server_model',
            'allocation',
            'system_rack',
        )


class Allocation(models.Model):
    name = models.CharField(max_length=255, blank=False)

    def __unicode__(self):
        return self.name

    class Meta:
        db_table = u'allocations'
        ordering = ['name']

class ScheduledTask(models.Model):
    task = models.CharField(max_length=255, blank=False, unique=True)
    type = models.CharField(max_length=255, blank=False)
    objects = QuerySetManager()
    class QuerySet(QuerySet):
        def delete_all_reverse_dns(self):
            self.filter(type='reverse_dns_zone').delete()
        def delete_all_dhcp(self):
            self.filter(type='dhcp').delete()
        def get_all_dhcp(self):
            return self.filter(type='dhcp')
        def get_all_reverse_dns(self):
            return self.filter(type='reverse_dns_zone')
        def get_next_task(self, type=None):
            if type is not None:
                try:
                    return self.filter(type=type)[0]
                except:
                    return None
            else:
                return None
        def get_last_task(self, type=None):
            if type is not None:
                try:
                    return self.filter(type=type)[-1]
                except:
                    return None
            else:
                return None
    class Meta:
        db_table = u'scheduled_tasks'
        ordering = ['task']

class Contract(models.Model):
    contract_number = models.CharField(max_length=255, blank=True)
    support_level = models.CharField(max_length=255, blank=True)
    contract_link = models.CharField(max_length=255, blank=True)
    phone = models.CharField(max_length=40, blank=True)
    expiration = models.DateTimeField(null=True, blank=True)
    system = models.ForeignKey('System')
    created_on = models.DateTimeField(null=True, blank=True)
    updated_on = models.DateTimeField(null=True, blank=True)

    class Meta:
        db_table = u'contracts'

class Location(models.Model):
    name = models.CharField(unique=True, max_length=255, blank=True)
    address = models.TextField(blank=True, null=True)
    note = models.TextField(blank=True, null=True)

    def __unicode__(self):
        return self.name

    class Meta:
        db_table = u'locations'
        ordering = ['name']
class ApiManager(models.Manager):
    def get_query_set(self):
        results = super(ApiManager, self).get_query_set()
        return results

class KeyValue(models.Model):
    system = models.ForeignKey('System')
    key = models.CharField(max_length=255, blank=True, null=True)
    value = models.CharField(max_length=255, blank=True, null=True)
    objects = models.Manager()
    expanded_objects = ApiManager()

    def __unicode__(self):
        return self.key if self.key else ''
<<<<<<< HEAD

    def __repr__(self):
        return "<{0}: '{1}'>".format(self.key, self.value)
=======
>>>>>>> 60a71b81

    def __repr__(self):
        return self.key if self.key else ''
    def save(self, *args, **kwargs):
        from mdns.build_nics import build_nic
        from mdns.dns_build import ip_to_site

        is_nic = re.match('^nic\.\d+\.(.*)\.\d+$', self.key)
        if self.pk:
            # Make sure that there was actually a change to some data.
            self_ = KeyValue.objects.get(pk=self.pk)
            if self_.value == self.value:
                ditry = False
            else:
                dirty = True
        if is_nic and dirty:
            # If a nic was changed and the changed key type was dns related, we
            # need to schedule dns to be built.
            nic_type = is_nic.groups(0)
            dns_related_types = ('hostname', 'ipv4_address', 'dns_auto_build',
                    'dns_auto_hostname', 'dns_has_conflict')
            # dns_has_conflict is probably not needed.
            if nic_type and nic_type[0] in dns_related_types:
                schedule_dns = True
            else:
                schedule_dns = False


        if re.match('^nic\.\d+\.mac_address\.\d+$', self.key):
            self.value = validate_mac(self.value)

        super(KeyValue, self).save(*args, **kwargs)

        if schedule_dns:
        # We should rebuild dns.
        # If hostname changed, we need the ip. If dns_auto_build
        # changed, we need the ip, if dns_auto_hostame changed, we need
        # the ip... We always need the ip. Use the build nic function
        # to construct an interface and find the ip in the interface.
            intr = build_nic(self.system.keyvalue_set.all())
            for ip in intr.ips:
                kv = mdns.dns_build.ip_to_site(ip, MOZ_SITE_PATH)
                if kv:
                    try:
                        ScheduledTask(type='dns', task=kv.key).save()
                    except IntegrityError, e:
                        # The task already existed.
                        pass


    class Meta:
        db_table = u'key_value'

# Eventually, should this go in the KV class? Depends on whether other code
# calls this.
def validate_mac(mac):
    """
    Validates a mac address. If the mac is in the form XX-XX-XX-XX-XX-XX this
    function will replace all '-' with ':'.

    :param mac: The mac address
    :type mac: str
    :returns: The valid mac address.
    :raises: ValidationError
    """
    mac = mac.replace('-',':')
    if not re.match('^([0-9a-fA-F]{2}(:|$)){6}$', mac):
        raise ValidationError("Please enter a valid Mac Address in the form "
                                "XX:XX:XX:XX:XX:XX")
    return mac

class NetworkAdapter(models.Model):
    system_id = models.IntegerField()
    mac_address = models.CharField(max_length=255)
    ip_address = models.CharField(max_length=255)
    adapter_name = models.CharField(max_length=255)
    system_id = models.CharField(max_length=255)
    switch_port = models.CharField(max_length=128)
    filename = models.CharField(max_length=64)
    option_host_name = models.CharField(max_length=64)
    option_domain_name = models.CharField(max_length=128)
    dhcp_scope = models.ForeignKey(DHCP, null=True, blank=True)
    switch_id = models.IntegerField(null=True, blank=True)

    def save(self, *args, **kwargs):
        self.full_clean() # Calls field.clean() on all fields.
        super(NetworkAdapter, self).save(*args, **kwargs)

    def get_system_host_name(self):
        systems = System.objects.filter(id=self.system_id)
        if systems:
            for system in systems:
                return system.hostname
        else:
            return ''
    class Meta:
        db_table = u'network_adapters'

class Mac(models.Model):
    system = models.ForeignKey('System')
    mac = models.CharField(unique=True, max_length=17)
    class Meta:
        db_table = u'macs'

class OperatingSystem(models.Model):
    name = models.CharField(max_length=255, blank=True)
    version = models.CharField(max_length=255, blank=True)

    def __unicode__(self):
        return "%s - %s" % (self.name, self.version)

    class Meta:
        db_table = u'operating_systems'
        ordering = ['name', 'version']

class ServerModel(models.Model):
    vendor = models.CharField(max_length=255, blank=True)
    model = models.CharField(max_length=255, blank=True)
    description = models.TextField(blank=True, null=True)
    part_number = models.CharField(max_length=255, blank=True, null=True)

    def __unicode__(self):
        return "%s - %s" % (self.vendor, self.model)

    class Meta:
        db_table = u'server_models'
        ordering = ['vendor', 'model']

class SystemRack(models.Model):
    name = models.CharField(max_length=255, blank=True)
    location = models.ForeignKey('Location')

    def __unicode__(self):
        return "%s - %s" % (self.name, self.location.name)

    def delete(self, *args, **kwargs):
        self.system_set.clear()
        super(SystemRack, self).delete(*args, **kwargs)

    def systems(self):
        return self.system_set.select_related().order_by('rack_order')

    class Meta:
        db_table = u'system_racks'
        ordering = ['name']


class SystemType(models.Model):
    type_name = models.CharField(max_length=255, blank=True)

    def __unicode__(self):
        return self.type_name

    class Meta:
        db_table = u'system_types'

class SystemStatus(models.Model):
    status = models.CharField(max_length=255, blank=True)
    color = models.CharField(max_length=255, blank=True)
    color_code = models.CharField(max_length=255, blank=True)
    def __unicode__(self):
        return self.status

    class Meta:
        db_table = u'system_statuses'
        ordering = ['status']



class System(DirtyFieldsMixin, models.Model):

    YES_NO_CHOICES = (
    (0, 'No'),
    (1, 'Yes'),
    )
    hostname = models.CharField(unique=True, max_length=255)
    serial = models.CharField(max_length=255, blank=True, null=True)
    operating_system = models.ForeignKey('OperatingSystem', blank=True, null=True)
    server_model = models.ForeignKey('ServerModel', blank=True, null=True)
    created_on = models.DateTimeField(null=True, blank=True)
    updated_on = models.DateTimeField(null=True, blank=True)
    oob_ip = models.CharField(max_length=30, blank=True, null=True)
    asset_tag = models.CharField(max_length=255, blank=True, null=True)
    notes = models.TextField(blank=True, null=True)
    licenses = models.TextField(blank=True, null=True)
    allocation = models.ForeignKey('Allocation', blank=True, null=True)
    system_rack = models.ForeignKey('SystemRack', blank=True, null=True)
    rack_order = models.DecimalField(null=True, blank=True, max_digits=6, decimal_places=2)
    switch_ports = models.CharField(max_length=255, blank=True, null=True)
    patch_panel_port = models.CharField(max_length=255, blank=True, null=True)
    oob_switch_port = models.CharField(max_length=255, blank=True, null=True)
    purchase_date = models.DateField(null=True, blank=True)
    purchase_price = models.CharField(max_length=255, blank=True, null=True)
    system_status = models.ForeignKey('SystemStatus', blank=True, null=True)
    change_password = models.DateTimeField(null=True, blank=True)
    ram = models.CharField(max_length=255, blank=True, null=True)
    is_dhcp_server = models.IntegerField(choices=YES_NO_CHOICES, blank=True, null=True)
    is_dns_server = models.IntegerField(choices=YES_NO_CHOICES, blank=True, null=True)
    is_puppet_server = models.IntegerField(choices=YES_NO_CHOICES, blank=True, null=True)
    is_nagios_server = models.IntegerField(choices=YES_NO_CHOICES, blank=True, null=True)
    is_switch = models.IntegerField(choices=YES_NO_CHOICES, blank=True, null=True)
    #network_adapter = models.ForeignKey('NetworkAdapter', blank=True, null=True)




    objects = models.Manager()
    build_objects = BuildManager()
    with_related = SystemWithRelatedManager()

    def save(self, *args, **kwargs):
        request = kwargs.pop('request', None)
        try:
            changes = self.get_dirty_fields()
            if changes:
                system = System.objects.get(id=self.id)
                save_string = ''
                for k,v in changes.items():
                    if k == 'system_status_id':
                        k = 'System Status'
                        ss = SystemStatus.objects.get(id=v)
                        v = ss
                    if k == 'operating_system_id':
                        k = 'Operating System'
                        ss = OperatingSystem.objects.get(id=v)
                        v = ss
                    if k == 'server_model_id':
                        k = 'Server Model'
                        ss = ServerModel.objects.get(id=v)
                        v = ss
                    save_string += '%s: %s\n\n' % (k,v)
                try:
                    remote_user = request.META['REMOTE_USER']
                except Exception, e:
                    remote_user = 'changed_user'
                tmp = SystemChangeLog(system=system,changed_by = remote_user,changed_text = save_string, changed_date = datetime.datetime.now())
                tmp.save()
        except Exception, e:
            print e
            pass

        if not self.id:
            self.created_on = datetime.datetime.now()
        self.updated_on = datetime.datetime.now()

        super(System, self).save(*args, **kwargs)

    def __unicode__(self):
        return self.hostname
    def get_switches(self):
        return System.objects.filter(is_switch=1)

    def get_absolute_url(self):
        return "/systems/show/{0}/".format(self.pk)

    def check_for_adapter(self, adapter_id):
        adapter_id = int(adapter_id)
        if adapter_id in self.get_adapter_numbers():
            return True
        return False

    def check_for_adapter_name(self, adapter_name):
        adapter_name = str(adapter_name)
        if adapter_name in self.get_nic_names():
            return True
        return False

    def get_nic_names(self):
        adapter_names = []
        pairs = KeyValue.objects.filter(system=self,key__startswith='nic', key__contains='adapter_name')
        for row in pairs:
            m = re.match('^nic\.\d+\.adapter_name\.\d+', row.key)
            if m:
                adapter_names.append(str(row.value))
        return adapter_names
    def get_adapter_numbers(self):
        nic_numbers = []
        pairs = KeyValue.objects.filter(system=self,key__startswith='nic')
        for row in pairs:
            m = re.match('^nic\.(\d+)\.', row.key)
            if m:
                match = int(m.group(1))
                if match not in nic_numbers:
                    nic_numbers.append(match)
        return nic_numbers

    def get_next_adapter_number(self):
        nic_numbers = self.get_adapter_numbers()
        if len(nic_numbers) > 0:
            nic_numbers.sort()
            ## The last item in the array should be an int, but just in case we'll catch the exception and return a 1
            try:
                return nic_numbers[-1] + 1
            except:
                return 1
        else:
            return 1

    def get_adapter_count(self):
        return len(self.get_adapter_numbers())

    class Meta:
        db_table = u'systems'

class SystemChangeLog(models.Model):
    changed_by = models.CharField(max_length=255)
    changed_date = models.DateTimeField()
    changed_text = models.TextField()
    system = models.ForeignKey(System)
    class Meta:
        db_table = u'systems_change_log'
#class UserProfile(models.Model):
#    api_key = models.CharField(max_length=255, blank=True, null=True)
#    user = models.ForeignKey(User, unique=True)
#    class Meta:
##        db_table = u'user_profiles'
class UserProfile(models.Model):
    PAGER_CHOICES = (
            ('epager', 'epager'),
            ('sms', 'sms'),
    )
    user = models.ForeignKey(User, unique=True)
    is_desktop_oncall = models.BooleanField()
    is_sysadmin_oncall = models.BooleanField()
    is_services_oncall = models.BooleanField()
    current_desktop_oncall = models.BooleanField()
    current_sysadmin_oncall = models.BooleanField()
    current_services_oncall = models.BooleanField()
    irc_nick = models.CharField(max_length=128, null=True, blank=True)
    api_key = models.CharField(max_length=255, null=True, blank=True)
    pager_type = models.CharField(choices=PAGER_CHOICES, max_length=255, null=True, blank=True)
    pager_number = models.CharField(max_length=255, null=True, blank=True)
    epager_address = models.CharField(max_length=255, null=True, blank=True)
    objects = QuerySetManager()
    class QuerySet(QuerySet):
        def get_all_desktop_oncall(self):
            self.filter(is_desktop_oncall=1)
        def get_current_desktop_oncall(self):
            self.filter(current_desktop_oncall=1).select_related()

        def get_all_services_oncall(self):
            self.filter(is_services_oncall=1)
        def get_current_services_oncall(self):
            self.filter(current_services_oncall=1).select_related()

        def get_all_sysadmin_oncall(self):
            self.filter(is_sysadmin_oncall=1)
        def get_current_sysadmin_oncall(self):
            self.filter(current_sysadmin_oncall=1).select_related()

    class Meta:
        db_table = u'user_profiles'
<|MERGE_RESOLUTION|>--- conflicted
+++ resolved
@@ -141,12 +141,9 @@
 
     def __unicode__(self):
         return self.key if self.key else ''
-<<<<<<< HEAD
 
     def __repr__(self):
         return "<{0}: '{1}'>".format(self.key, self.value)
-=======
->>>>>>> 60a71b81
 
     def __repr__(self):
         return self.key if self.key else ''
