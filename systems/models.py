from django.db import models
from django.core.exceptions import ValidationError
from django.db.models.signals import post_save
from django.db.models.query import QuerySet
from django.contrib.auth.models import User

from dhcp.models import DHCP
from settings import BUG_URL

from core.validation import validate_mac
<<<<<<< HEAD
from core.site.models import Site
=======
>>>>>>> 40028414

import datetime
import re
import socket


class QuerySetManager(models.Manager):
    def get_query_set(self):
        return self.model.QuerySet(self.model)

    def __getattr__(self, attr, *args):
        return getattr(self.get_query_set(), attr, *args)


class DirtyFieldsMixin(object):
    def __init__(self, *args, **kwargs):
        super(DirtyFieldsMixin, self).__init__(*args, **kwargs)
        post_save.connect(
            self._reset_state, sender=self.__class__,
            dispatch_uid='{0}-DirtyFieldsMixin-sweeper'.format(
                self.__class__.__name__)
        )
        self._reset_state()

    def _reset_state(self, *args, **kwargs):
        self._original_state = self._as_dict()

    def _as_dict(self):
        return dict([
            (f.attname, getattr(self, f.attname))
            for f in self._meta.local_fields
        ])

    def get_dirty_fields(self):
        new_state = self._as_dict()
        return dict([
            (key, value) for key, value
            in self._original_state.iteritems() if value != new_state[key]
        ])


class BuildManager(models.Manager):
    def get_query_set(self):
        return super(BuildManager, self).get_query_set().filter(
            allocation__name='release'
        )


class SystemWithRelatedManager(models.Manager):
    def get_query_set(self):
        objects = super(SystemWithRelatedManager, self).get_query_set()
        return objects.select_related(
            'operating_system',
            'server_model',
            'allocation',
            'system_rack',
        )


class Allocation(models.Model):
    name = models.CharField(max_length=255, blank=False)

    def __unicode__(self):
        return self.name

    class Meta:
        db_table = u'allocations'
        ordering = ['name']


class ScheduledTask(models.Model):
    task = models.CharField(max_length=255, blank=False, unique=True)
    type = models.CharField(max_length=255, blank=False)
    objects = QuerySetManager()

    class QuerySet(QuerySet):
        def delete_all_reverse_dns(self):
            self.filter(type='reverse_dns_zone').delete()

        def delete_all_dhcp(self):
            self.filter(type='dhcp').delete()

        def dns_tasks(self):
            return self.filter(type='dns')

        def get_all_dhcp(self):
            return self.filter(type='dhcp')

        def get_all_reverse_dns(self):
            return self.filter(type='reverse_dns_zone')

        def get_next_task(self, type=None):
            if type is not None:
                try:
                    return self.filter(type=type)[0]
                except:
                    return None
            else:
                return None

        def get_last_task(self, type=None):
            if type is not None:
                try:
                    return self.filter(type=type)[-1]
                except:
                    return None
            else:
                return None

    class Meta:
        db_table = u'scheduled_tasks'
        ordering = ['task']


class Contract(models.Model):
    contract_number = models.CharField(max_length=255, blank=True)
    support_level = models.CharField(max_length=255, blank=True)
    contract_link = models.CharField(max_length=255, blank=True)
    phone = models.CharField(max_length=40, blank=True)
    expiration = models.DateTimeField(null=True, blank=True)
    system = models.ForeignKey('System')
    created_on = models.DateTimeField(null=True, blank=True)
    updated_on = models.DateTimeField(null=True, blank=True)

    class Meta:
        db_table = u'contracts'


class Location(models.Model):
    name = models.CharField(unique=True, max_length=255, blank=True)
    address = models.TextField(blank=True, null=True)
    note = models.TextField(blank=True, null=True)

    class Meta:
        db_table = u'locations'
        ordering = ['name']

    def __unicode__(self):
        return self.name

    def get_absolute_url(self):
        return '/systems/locations/show/{0}/'.format(self.pk)

    def get_edit_url(self):
        return self.get_absolute_url()


class PortData(models.Model):
    ip_address = models.CharField(max_length=15, blank=True)
    port = models.IntegerField(blank=True)
    protocol = models.CharField(max_length=3, blank=True)
    state = models.CharField(max_length=13, blank=True)
    service = models.CharField(max_length=64, blank=True)
    version = models.CharField(max_length=128, blank=True)

    def __unicode__(self):
        return self.ip_address

    class Meta:
        db_table = u'port_data'


class AdvisoryData(models.Model):
    ip_address = models.CharField(max_length=15, blank=True)
    advisory = models.TextField(blank=True)
    title = models.TextField(blank=True)
    severity = models.FloatField(blank=True)
    references = models.TextField(blank=True)

    class Meta:
        db_table = u'advisory_data'

    def __unicode__(self):
        return self.ip_address


class ApiManager(models.Manager):
    def get_query_set(self):
        results = super(ApiManager, self).get_query_set()
        return results


class KeyValue(models.Model):
    system = models.ForeignKey('System')
    key = models.CharField(max_length=255, blank=True, null=True)
    value = models.CharField(max_length=255, blank=True, null=True)
    objects = models.Manager()
    expanded_objects = ApiManager()

    class Meta:
        db_table = u'key_value'

    def __unicode__(self):
        return self.key if self.key else ''

    def __repr__(self):
        return "<{0}: '{1}'>".format(self.key, self.value)

    def save(self, *args, **kwargs):
        if re.match('^nic\.\d+\.mac_address\.\d+$', self.key):
            self.value = self.value.replace('-', ':')
            self.value = validate_mac(self.value)

        super(KeyValue, self).save(*args, **kwargs)



class NetworkAdapter(models.Model):
    system_id = models.IntegerField()
    mac_address = models.CharField(max_length=255)
    ip_address = models.CharField(max_length=255)
    adapter_name = models.CharField(max_length=255)
    system_id = models.CharField(max_length=255)
    switch_port = models.CharField(max_length=128)
    filename = models.CharField(max_length=64)
    option_host_name = models.CharField(max_length=64)
    option_domain_name = models.CharField(max_length=128)
    dhcp_scope = models.ForeignKey(DHCP, null=True, blank=True)
    switch_id = models.IntegerField(null=True, blank=True)

    class Meta:
        db_table = u'network_adapters'

    def save(self, *args, **kwargs):
        self.full_clean()  # Calls field.clean() on all fields.
        super(NetworkAdapter, self).save(*args, **kwargs)

    def get_system_host_name(self):
        systems = System.objects.filter(id=self.system_id)
        if systems:
            for system in systems:
                return system.hostname
        else:
            return ''


class Mac(models.Model):
    system = models.ForeignKey('System')
    mac = models.CharField(unique=True, max_length=17)

    class Meta:
        db_table = u'macs'


class OperatingSystem(models.Model):
    name = models.CharField(max_length=255, blank=True)
    version = models.CharField(max_length=255, blank=True)

    def __unicode__(self):
        return "%s - %s" % (self.name, self.version)

    class Meta:
        db_table = u'operating_systems'
        ordering = ['name', 'version']


class ServerModel(models.Model):
    vendor = models.CharField(max_length=255, blank=True)
    model = models.CharField(max_length=255, blank=True)
    description = models.TextField(blank=True, null=True)
    part_number = models.CharField(max_length=255, blank=True, null=True)

    def __unicode__(self):
        return "%s - %s" % (self.vendor, self.model)

    class Meta:
        db_table = u'server_models'
        ordering = ['vendor', 'model']


class SystemRack(models.Model):
    name = models.CharField(max_length=255)
    site = models.ForeignKey(Site, null=True)
    location = models.ForeignKey('Location', null=True)

    search_fields = ('name', 'site__name')

    class Meta:
        db_table = u'system_racks'
        ordering = ['name']

    def __str__(self):
        return "%s - %s" % (
            self.name, self.site.full_name if self.site else ''
        )

    def __unicode__(self):
        return str(self)

    def get_absolute_url(self):
        return '/en-US/systems/racks/?rack={0}'.format(self.pk)

    def get_edit_url(self):
        return '/en-US/systems/racks/edit/{0}/'.format(self.pk)

    def delete(self, *args, **kwargs):
        self.system_set.clear()
        super(SystemRack, self).delete(*args, **kwargs)

    def systems(self):
        return self.system_set.select_related().order_by('rack_order')


class SystemType(models.Model):
    type_name = models.CharField(max_length=255, blank=True)

    class Meta:
        db_table = u'system_types'

    def __unicode__(self):
        return self.type_name


class SystemStatus(models.Model):
    status = models.CharField(max_length=255, blank=True)
    color = models.CharField(max_length=255, blank=True)
    color_code = models.CharField(max_length=255, blank=True)

    class Meta:
        db_table = u'system_statuses'
        ordering = ['status']

    def __unicode__(self):
        return self.status


class System(DirtyFieldsMixin, models.Model):

    YES_NO_CHOICES = (
        (0, 'No'),
        (1, 'Yes'),
    )
    hostname = models.CharField(unique=True, max_length=255)
    serial = models.CharField(max_length=255, blank=True, null=True)
    operating_system = models.ForeignKey(
        'OperatingSystem', blank=True, null=True)
    server_model = models.ForeignKey('ServerModel', blank=True, null=True)
    created_on = models.DateTimeField(null=True, blank=True)
    updated_on = models.DateTimeField(null=True, blank=True)
    oob_ip = models.CharField(max_length=30, blank=True, null=True)
    asset_tag = models.CharField(max_length=255, blank=True, null=True)
    notes = models.TextField(blank=True, null=True)
    licenses = models.TextField(blank=True, null=True)
    allocation = models.ForeignKey('Allocation', blank=True, null=True)
    system_rack = models.ForeignKey('SystemRack', blank=True, null=True)
    system_type = models.ForeignKey('SystemType', blank=True, null=True)
    rack_order = models.DecimalField(
        null=True, blank=True, max_digits=6, decimal_places=2)
    switch_ports = models.CharField(max_length=255, blank=True, null=True)
    patch_panel_port = models.CharField(max_length=255, blank=True, null=True)
    oob_switch_port = models.CharField(max_length=255, blank=True, null=True)
    purchase_date = models.DateField(null=True, blank=True)
    purchase_price = models.CharField(max_length=255, blank=True, null=True)
    system_status = models.ForeignKey('SystemStatus', blank=True, null=True)
    change_password = models.DateTimeField(null=True, blank=True)
    ram = models.CharField(max_length=255, blank=True, null=True)
    is_dhcp_server = models.IntegerField(
        choices=YES_NO_CHOICES, blank=True, null=True)
    is_dns_server = models.IntegerField(
        choices=YES_NO_CHOICES, blank=True, null=True)
    is_puppet_server = models.IntegerField(
        choices=YES_NO_CHOICES, blank=True, null=True)
    is_nagios_server = models.IntegerField(
        choices=YES_NO_CHOICES, blank=True, null=True)
    is_switch = models.IntegerField(
        choices=YES_NO_CHOICES, blank=True, null=True)
    warranty_start = models.DateField(blank=True, null=True, default=None)
    warranty_end = models.DateField(blank=True, null=True, default=None)

    objects = models.Manager()
    build_objects = BuildManager()
    with_related = SystemWithRelatedManager()

    search_fields = (
        "hostname", "serial", "notes", "asset_tag",
        "oob_ip", "system_rack__site__full_name", "system_rack__name"
    )

    class Meta:
        db_table = u'systems'

    def __str__(self):
        return self.hostname

    @property
    def primary_ip(self):
        try:
            first_ip = self.keyvalue_set.filter(
                key__contains='ipv4_address').order_by('key')[0].value
            return first_ip
        except:
            return None

    @property
    def primary_reverse(self):
        try:
            return str(socket.gethostbyaddr(self.primary_ip)[0])
        except:
            return None

    @property
    def notes_with_link(self):
        if not self.notes:
            return ''
        notes = self.notes
        pattern = '([bB]ug#?\D#?(\d+))'
        matches = re.findall(pattern, notes)
        for raw_text, bug_number in matches:
            bug_url = '<a href="{0}{1}">{2}</a>'.format(
                BUG_URL, bug_number, raw_text
            )
            notes = notes.replace(raw_text, bug_url, 1)
        return notes

    @classmethod
    def field_names(cls):
        return [field.name for field in cls._meta.fields]

    def save(self, *args, **kwargs):
        self.save_history(kwargs)
        self.full_clean()
        super(System, self).save(*args, **kwargs)

    def clean(self):
        self.validate_warranty()

    def validate_warranty(self):
        if bool(self.warranty_start) ^ bool(self.warranty_end):
            raise ValidationError(
                "Warranty must have a start and end date"
            )
        if not self.warranty_start:
            return
        if self.warranty_start.timetuple() > self.warranty_end.timetuple():
            raise ValidationError(
                "warranty start date should be before the end date"
            )

    def save_history(self, kwargs):
        request = kwargs.pop('request', None)
        try:
            changes = self.get_dirty_fields()
            if changes:
                system = System.objects.get(id=self.id)
                save_string = ''
                for k, v in changes.items():
                    if k == 'system_status_id':
                        k = 'System Status'
                        ss = SystemStatus.objects.get(id=v)
                        v = ss
                    if k == 'operating_system_id':
                        k = 'Operating System'
                        ss = OperatingSystem.objects.get(id=v)
                        v = ss
                    if k == 'server_model_id':
                        k = 'Server Model'
                        ss = ServerModel.objects.get(id=v)
                        v = ss
                    save_string += '%s: %s\n\n' % (k, v)
                try:
                    remote_user = request.META['REMOTE_USER']
                except Exception:
                    remote_user = 'changed_user'
                tmp = SystemChangeLog(
                    system=system,
                    changed_by=remote_user,
                    changed_text=save_string,
                    changed_date=datetime.datetime.now()
                )
                tmp.save()
        except Exception:
            pass

        if not self.id:
            self.created_on = datetime.datetime.now()
        self.updated_on = datetime.datetime.now()

    def get_edit_url(self):
        return "/systems/edit/{0}/".format(self.pk)

    def get_absolute_url(self):
        return "/systems/show/{0}/".format(self.pk)

    def get_next_key_value_adapter(self):
        """
            Return the first found adapter from the
            key value store. This will go away,
            once we are on the StaticReg
            based system
        """
        ret = {}
        ret['mac_address'] = None
        ret['ip_address'] = None
        ret['num'] = None
        ret['dhcp_scope'] = None
        ret['name'] = 'nic0'
        key_value = self.keyvalue_set.filter(
            key__startswith='nic', key__icontains='mac_address')[0]
        m = re.search('nic\.(\d+)\.mac_address\.0', key_value.key)
        ret['num'] = int(m.group(1))
        key_value_set = self.keyvalue_set.filter(
            key__startswith='nic.%s' % ret['num'])
        if len(key_value_set) > 0:
            for kv in key_value_set:
                m = re.search('nic\.\d+\.(.*)\.0', kv.key)
                if m:
                    ret[m.group(1)] = str(kv.value)
            return ret
        else:
            return False

    def delete_key_value_adapter_by_index(self, index):
        """
            Delete a set of key_value items by index
            if index = 0
            delete where keyvalue.name startswith nic.0
        """
        self.keyvalue_set.filter(key__startswith='nic.%i' % index).delete()
        return True

    def get_updated_fqdn(self):
        allowed_domains = [
            'mozilla.com',
            'scl3.mozilla.com',
            'phx.mozilla.com',
            'phx1.mozilla.com',
            'mozilla.net',
            'mozilla.org',
            'build.mtv1.mozilla.com',
            'build.mozilla.org',
        ]
        reverse_fqdn = self.primary_reverse
        if self.primary_ip and reverse_fqdn:
            current_hostname = str(self.hostname)

            if current_hostname and current_hostname != reverse_fqdn:
                res = reverse_fqdn.replace(current_hostname, '').strip('.')
                if res in allowed_domains:
                    self.update_host_for_migration(reverse_fqdn)
        elif not self.primary_ip or self.primary_reverse:
            for domain in allowed_domains:
                updated = False
                if not updated:
                    try:
                        fqdn = socket.gethostbyaddr(
                            '%s.%s' % (self.hostname, domain)
                        )
                        if fqdn:
                            self.update_host_for_migration(fqdn[0])
                            updated = True
                    except Exception:
                        pass
            if not updated:
                pass
                #print "Could not update hostname %s" % (self.hostname)

    def update_host_for_migration(self, new_hostname):
        if new_hostname.startswith(self.hostname):
            kv = KeyValue(
                system=self, key='system.hostname.alias.0', value=self.hostname
            )
            kv.save()
            try:
                self.hostname = new_hostname
                self.save()
            except Exception, e:
                print "ERROR - %s" % (e)

    def get_switches(self):
        return System.objects.filter(is_switch=1)

    def check_for_adapter(self, adapter_id):
        adapter_id = int(adapter_id)
        if adapter_id in self.get_adapter_numbers():
            return True
        return False

    def check_for_adapter_name(self, adapter_name):
        adapter_name = str(adapter_name)
        if adapter_name in self.get_nic_names():
            return True
        return False

    def get_nic_names(self):
        adapter_names = []
        pairs = KeyValue.objects.filter(
            system=self, key__startswith='nic', key__contains='adapter_name'
        )
        for row in pairs:
            m = re.match('^nic\.\d+\.adapter_name\.\d+', row.key)
            if m:
                adapter_names.append(str(row.value))
        return adapter_names

    def get_adapter_numbers(self):
        nic_numbers = []
        pairs = KeyValue.objects.filter(system=self, key__startswith='nic')
        for row in pairs:
            m = re.match('^nic\.(\d+)\.', row.key)
            if m:
                match = int(m.group(1))
                if match not in nic_numbers:
                    nic_numbers.append(match)
        return nic_numbers

    def get_adapter_count(self):
        return len(self.get_adapter_numbers())


class SystemChangeLog(models.Model):
    changed_by = models.CharField(max_length=255)
    changed_date = models.DateTimeField()
    changed_text = models.TextField()
    system = models.ForeignKey(System)

    class Meta:
        db_table = u'systems_change_log'


class UserProfile(models.Model):
    PAGER_CHOICES = (
        ('epager', 'epager'),
        ('sms', 'sms'),
    )
    user = models.ForeignKey(User, unique=True)

    is_desktop_oncall = models.BooleanField()
    is_sysadmin_oncall = models.BooleanField()
    is_services_oncall = models.BooleanField()
    is_mysqldba_oncall = models.BooleanField()
    is_pgsqldba_oncall = models.BooleanField()
    is_netop_oncall = models.BooleanField()

    current_desktop_oncall = models.BooleanField()
    current_sysadmin_oncall = models.BooleanField()
    current_services_oncall = models.BooleanField()
    current_mysqldba_oncall = models.BooleanField()
    current_pgsqldba_oncall = models.BooleanField()
    current_netop_oncall = models.BooleanField()

    irc_nick = models.CharField(max_length=128, null=True, blank=True)
    api_key = models.CharField(max_length=255, null=True, blank=True)
    pager_type = models.CharField(
        choices=PAGER_CHOICES, max_length=255, null=True, blank=True
    )
    pager_number = models.CharField(max_length=255, null=True, blank=True)
    epager_address = models.CharField(max_length=255, null=True, blank=True)
    objects = QuerySetManager()

    class Meta:
        db_table = u'user_profiles'

    def __str__(self):
        return "{0}".format(self.user.username)

    def __repr__(self):
        return "<UserProfile {0}>".format(self.user.username)

    class QuerySet(QuerySet):
        def get_all_desktop_oncall(self):
            self.filter(is_desktop_oncall=1)

        def get_current_desktop_oncall(self):
            self.filter(current_desktop_oncall=1).select_related()

        def get_all_services_oncall(self):
            self.filter(is_services_oncall=1)

        def get_current_services_oncall(self):
            self.filter(current_services_oncall=1).select_related()

        def get_all_sysadmin_oncall(self):
            self.filter(is_sysadmin_oncall=1)

        def get_current_sysadmin_oncall(self):
            self.filter(current_sysadmin_oncall=1).select_related()<|MERGE_RESOLUTION|>--- conflicted
+++ resolved
@@ -8,10 +8,7 @@
 from settings import BUG_URL
 
 from core.validation import validate_mac
-<<<<<<< HEAD
 from core.site.models import Site
-=======
->>>>>>> 40028414
 
 import datetime
 import re
@@ -216,7 +213,6 @@
             self.value = validate_mac(self.value)
 
         super(KeyValue, self).save(*args, **kwargs)
-
 
 
 class NetworkAdapter(models.Model):
